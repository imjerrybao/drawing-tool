var inherit = require('scripts/inherit');
var Tool    = require('scripts/tool');

function ShapeTool(name, selector, drawTool) {
  Tool.call(this, name, selector, drawTool);

  this.moved = false;
  this.down = false;
  this._firstAction = false;
}

inherit(ShapeTool, Tool);

ShapeTool.prototype.activate = function () {
  // console.warn(this.name + " at shape tool activation");
  ShapeTool.super.activate.call(this);
  this.moved = false;
  this.down = false;
  this._setFirstActionMode();

  // Changes cursor to crosshair when drawing a shape
  // see https://www.pivotaltracker.com/n/projects/1103712/stories/73647372
  this.canvas.defaultCursor = "crosshair";
};

ShapeTool.prototype.activateAgain = function () {
  this._setFirstActionMode();
};

ShapeTool.prototype.exit = function () {
  console.info("changing out of " + this.name);
  this.down = false;
  this.moved = false;
  this.master.changeOutOfTool(this.selector);
  // Changes cursor back to default
  // see https://www.pivotaltracker.com/n/projects/1103712/stories/73647372
  this.canvas.defaultCursor = "default";
};

// check if this is the first mouse down action
// if not and the mouse down is on an existing object,
// set that object as active and change into selection mode
ShapeTool.prototype.mouseDown = function (e) {
  this.down = true;
  this.moved = false;

  if (this._firstAction === false && e.target !== undefined) {
    // Note that in #mouseUp handler we already set all objects to be
    // selectable. Interaction with an object will be handled by Fabric.
    // We have to exit to avoid drawing a new shape.
    this.exit();
  }
};

ShapeTool.prototype.mouseMove = function (e) {
  if (this.moved === false && this.down === true){
    this.moved = true;
  }
};

ShapeTool.prototype.mouseUp = function (e) {
  this.down = false;
  if (this.moved === false) {
    this.exit();
  }
};

ShapeTool.prototype.actionComplete = function (newObject) {
  if (this._firstAction) {
    this._firstAction = false;
    // After first action we do want all objects to be selectable,
    // so user can immediately move object that he just created.
    this._setAllObjectsSelectable(true);
  }
  if (newObject) {
    newObject.selectable = true;
    // newObject.on("selected", ShapeTool.resizer);
  }
};

// This is a special mode which ensures that first action of the shape tool
// always draws an object, even if user starts drawing over existing object.
// Later that will cause interaction with the existing object unless user reselects
// the tool. Please see: https://www.pivotaltracker.com/story/show/73959546
ShapeTool.prototype._setFirstActionMode = function (selectable) {
  this._firstAction = true;
  this._setAllObjectsSelectable(false);
};

ShapeTool.prototype._setAllObjectsSelectable = function (selectable) {
  var items = this.canvas.getObjects();
  for (var i = items.length - 1; i >= 0; i--) {
    items[i].selectable = selectable;
  }
};

<<<<<<< HEAD
=======
ShapeTool.resizer = function(e) {
  // console.warn(this);
};

>>>>>>> dc9d1aa6
module.exports = ShapeTool;<|MERGE_RESOLUTION|>--- conflicted
+++ resolved
@@ -94,11 +94,4 @@
   }
 };
 
-<<<<<<< HEAD
-=======
-ShapeTool.resizer = function(e) {
-  // console.warn(this);
-};
-
->>>>>>> dc9d1aa6
 module.exports = ShapeTool;