<<<<<<< HEAD
var Tool           = require('scripts/tool');
var SelectionTool  = require('scripts/tools/select-tool');
var LineTool       = require('scripts/tools/shape-tools/line-tool');
var BasicShapeTool = require('scripts/tools/shape-tools/basic-shape-tool');
var FreeDrawTool   = require('scripts/tools/shape-tools/free-draw');
var TextTool       = require('scripts/tools/shape-tools/text-tool');
var DeleteTool     = require('scripts/tools/delete-tool');
var ColorTool      = require('scripts/tools/color-tool');
var BtnGroup       = require('scripts/ui/btn-group');
=======
var Tool                 = require('scripts/tool');
var SelectionTool        = require('scripts/tools/select-tool');
var LineTool             = require('scripts/tools/shape-tools/line-tool');
var BasicShapeTool       = require('scripts/tools/shape-tools/basic-shape-tool');
var FreeDrawTool         = require('scripts/tools/shape-tools/free-draw');
var DeleteTool           = require('scripts/tools/delete-tool');
var ColorTool            = require('scripts/tools/color-tool');
var BtnGroup             = require('scripts/ui/btn-group');
var generateColorPalette = require('scripts/ui/color-palette');
>>>>>>> 30900c26

function UI (master, selector, options) {
  this.master = master;
  this.options = options;

  this._initUI(selector);
}

// initialize tools, config palettes, set labels, and setup trash behavior
UI.prototype.initTools = function (p) {

  // Initialize all the tools, they add themselves to the master.tools list
  var selectionTool = new SelectionTool("Selection Tool", "select", this.master);
  var lineTool = new LineTool("Line Tool", "line", this.master);
  var arrowTool = new LineTool("Arrow Tool", "arrow", this.master, "arrow");
  var doubleArrowTool = new LineTool("Double Arrow Tool", "doubleArrow", this.master, "arrow", {doubleArrowhead: true});
  var rectangleTool = new BasicShapeTool("Rectangle Tool", "rect", this.master, "rect");
  var ellipseTool = new BasicShapeTool("Ellipse Tool", "ellipse", this.master, "ellipse");
  var squareTool = new BasicShapeTool("Square Tool", "square", this.master, "square");
  var circleTool = new BasicShapeTool("Circle Tool", "circle", this.master, "circle");
  var freeDrawTool = new FreeDrawTool("Free Draw Tool", "free", this.master);
  var textTool = new TextTool("Text Tool", "text", this.master);
  var deleteTool = new DeleteTool("Delete Tool", "trash", this.master);

  // tool palettes
  // TODO: document this portion
  var palettes = p || {
    shapes: ['-select', 'rect', 'ellipse', 'square', 'circle'],
    lines: ['-select', 'line', 'arrow', 'doubleArrow'],
<<<<<<< HEAD
    main: ['select', '-lines', '-shapes', 'free', 'text', 'trash']
    // ,_strokeColor: ['black-stroke']
=======
    main: ['select', '-lines', '-shapes', 'free', 'trash']
>>>>>>> 30900c26
  };
  this._initToolUI(palettes); // initialize the palettes and buttons
  this._initColorTools();
  this._initButtonUpdates(); // set up the listeners

  // TODO: rewrite/refactor this with classes and css
  // set the labels
  this.setLabel(selectionTool.selector,   "s");
  this.setLabel(lineTool.selector,        "L");
  this.setLabel(arrowTool.selector,       "A");
  this.setLabel(doubleArrowTool.selector, "D");
  this.setLabel(rectangleTool.selector,   "R");
  this.setLabel(ellipseTool.selector,     "E");
  this.setLabel(squareTool.selector,      "S");
  this.setLabel(circleTool.selector,      "C");
  this.setLabel(freeDrawTool.selector,    "F");
  this.setLabel(textTool.selector,        "T");
  this.setLabel(deleteTool.selector,      "d");
  this.setLabel("-shapes", "Sh"); // immediately replaced by the currently active shape tool (rect)
  this.setLabel("-lines",  "Li"); // immediately replaced by the currently active line tool (line)
  this.setLabel("-select", "s");

  // show/hide trash button when objects are selected/deselected
  var trash = this.$buttons.trash;
  trash.addClass('dt-locked');
  this.master.canvas.on("object:selected", function () { trash.removeClass('dt-locked'); });
  this.master.canvas.on("selection:cleared", function () { trash.addClass('dt-locked'); });

  // start on the select tool and show the main menu
  // this.palettes.main.$palette.show();
  this.master.chooseTool('select');
};

// Note: this function is bypassed in the _paletteButtonClicked function
UI.prototype.setLabel = function (toolId, label) {
  if (toolId.charAt(0) === '-') {
    var id = toolId.substring(1);
    this.$tools.find('.dt-target-'+id).find('span').text(label);
  } else {
    this.$tools.find("."+toolId).find('span').text(label);
  }
};

UI.prototype._initButtonUpdates = function () {
  // handler that updates UI when the internal tool state changes
  for (var toolId in this.master.tools) {
    this.master.tools[toolId].addStateListener(this.updateUI);
  }

  // handler that updates internal state when the UI changes
  var self = this;
  this.$tools.find('.dt-btn').on('click touchstart', function (e) {
    self._uiClicked(this);
    e.preventDefault();
  });
};

// listens for a click in the tools area and delivers the action to
// the proper recipient (either `_paletteButtonClicked` or `_toolButtonClicked`)
UI.prototype._uiClicked = function (target) {
  if ($(target).data('dt-btn-type') === 'palette') {
    this._paletteButtonClicked($(target).data('dt-target-id'));
  } else {
    this._toolButtonClicked($(target).data('dt-target-id'));
  }
};

// switches active palette
UI.prototype._paletteButtonClicked = function (selector) {

  var oldPalette;
  var newPalette;

  for (var p in this.palettes) {
    if (p === selector) {
      newPalette = this.palettes[p];
      // if the palette's current tool is already selected, don't select again!
      if (this.master.currentTool.selector !== this.palettes[p].currentTool) {
        this.master.chooseTool(this.palettes[p].currentTool);
      }
    } else if (this.palettes[p].$palette.is(':visible') && !this.palettes[p].permanent){
        oldPalette = this.palettes[p];
    }
  }

  if (oldPalette && newPalette) {
    oldPalette.hide(function () { newPalette.show(); });
  } else if (newPalette) {
    newPalette.show();
  } else { return; }

  // refreshing any palette buttons that need new/updated
  // current tool icons
  var links = this.palettes[selector].$palette.find('.dt-link');
  for (var i = 0; i < links.length; i++) {
    if ($(links[i]).data('dt-btn-type') === 'palette') {
      var paletteName = $(links[i]).data('dt-target-id');
      var currToolId = this.palettes[paletteName].currentTool;
      if (currToolId) {
        $(links[i]).find('span').text(this.$tools.find('.'+currToolId).find('span').text());
      }
    }
  }
};

// Handles all the tool palette clicks and tool changes
UI.prototype._toolButtonClicked = function (toolSelector) {
  var newTool = this.master.tools[toolSelector];
  if (!newTool) {
    console.warn('Unable to find tool with selector: '+toolSelector);
    return;
  }
  var $newPalette;
  if (this.$buttons[newTool.selector]) { $newPalette = this.$buttons[newTool.selector].parent(); }

  if (this.master.currentTool !== undefined &&
    this.master.currentTool.selector === toolSelector) {
    // Some tools may implement .activateAgain() method and
    // enable some special behavior.
    this.master.currentTool.activateAgain();
    return;
  }

  // search for tool
  if (newTool === undefined){
    console.warn("Warning! Could not find tool with selector \"" + toolSelector +
      "\"\nExiting tool chooser.");
    return;
  } else if (newTool.singleUse === true) {
    // special single use tools should not be set as the current tool
    newTool.use();
    return;
  }

  // activate and deactivate the new and old tools

  if (this.master.currentTool !== undefined) {
    this.master.currentTool.setActive(false);
  }

  this.master.currentTool = newTool;
  newTool.setActive(true);

  this.palettes[$newPalette.data('dt-palette-id')].currentTool = newTool.selector;

  // if the palette that the tool belongs to is not visible
  // then make it visible
  if (!$newPalette.is(':visible')) {
    this._paletteButtonClicked($newPalette.data('dt-palette-id'));
  }

  this.master.canvas.renderAll();
};

// Updates the UI when the internal state changes
// object e = {source, active: true/false, locked: true/false}
UI.prototype.updateUI = function (e) {
  var $element = this.$buttons[e.source.selector];
  if (e.active) { $element.addClass('dt-active'); }
  else { $element.removeClass('dt-active'); }

  if (e.locked) { $element.addClass('dt-locked'); }
  else { $element.removeClass('dt-locked'); }
};

// initializes the UI (divs and canvas size)
UI.prototype._initUI = function (selector) {
  $(selector).empty();
  this.$element = $('<div class="dt-container">').appendTo(selector);
  this.$tools = $('<div class="dt-tools">')
    .appendTo(this.$element);
  var $canvasContainer = $('<div class="dt-canvas-container">')
    .attr('tabindex', 0) // makes the canvas focusable for keyboard events
    .appendTo(this.$element);
  this.$canvas = $('<canvas>')
    .attr('width', this.options.width + 'px')
    .attr('height', this.options.height + 'px')
    .appendTo($canvasContainer);
};

// initializes all the tools
UI.prototype._initToolUI = function (palettes) {
  this.$buttons = {};
  this.palettes = {};

  for (var palette in palettes) {
    var buttons = []; // array to be sent to the `BtnGroup` constructor
    var btnNames = palettes[palette];

    for (var i = 0; i < btnNames.length; i++) {
      var $btn;

      if (btnNames[i].charAt(0) === '-') {

        if (btnNames[i].substring(1) in palettes) {
          $btn = this._initBtn(btnNames[i], 'palette');
        } else {
          $btn = this._initBtn(btnNames[i], 'toolLink');
        }

      } else if (btnNames[i].substring(0, 5) === 'color') {
        $btn = this._initBtn(btnNames[i], 'color');
      } else { $btn = this._initBtn(btnNames[i]); }

      buttons[i] = $btn;
      this.$buttons[btnNames[i]] = $btn;
    }
    // if the palette name begins with '_' then it is a permanent palette
    this.palettes[palette] = new BtnGroup(palette, buttons, palette.substring(0, 5) === 'perm_');
    this.palettes[palette].$palette.appendTo(this.$tools);
  }

};

UI.prototype._initColorTools = function () {

  var $strokeBtn = this._initBtn('stroke-color');
  // $strokeBtn.find('span').text('Q');
  var $fillBtn = this._initBtn('fill-color');
  // $fillBtn.find('span').text('X');

  var strokeColorTools = [
    new ColorTool('color1s', 'stroke', 'black', this.master),
    new ColorTool('color2s', 'stroke', 'white', this.master),
    new ColorTool('color3s', 'stroke', 'red', this.master),
    new ColorTool('color4s', 'stroke', 'blue', this.master),
    new ColorTool('color5s', 'stroke', 'purple', this.master),
    new ColorTool('color6s', 'stroke', 'green', this.master),
    new ColorTool('color7s', 'stroke', 'yellow', this.master),
    new ColorTool('color8s', 'stroke', 'orange', this.master)
  ];

  // TODO: implement a "no fill" button
  var fillColorTools = [
    new ColorTool('color1f', 'fill', 'black', this.master),
    new ColorTool('color2f', 'fill', 'white', this.master),
    new ColorTool('color3f', 'fill', 'red', this.master),
    new ColorTool('color4f', 'fill', 'blue', this.master),
    new ColorTool('color5f', 'fill', 'purple', this.master),
    new ColorTool('color6f', 'fill', 'green', this.master),
    new ColorTool('color7f', 'fill', 'yellow', this.master),
    new ColorTool('color8f', 'fill', 'orange', this.master)
  ];

  var i = 0;
  var $strokeColorBtns = [];
  var $fillColorBtns = [];
  for (i = 0; i < strokeColorTools.length; i++) {
    $strokeColorBtns.push(this._initBtn(strokeColorTools[i].selector, 'color'));
  }
  for (i = 0; i < strokeColorTools.length; i++) {
    $fillColorBtns.push(this._initBtn(fillColorTools[i].selector, 'color'));
  }
  generateColorPalette(this.master, $strokeBtn, $strokeColorBtns, $fillBtn, $fillColorBtns).appendTo(this.$tools);
}

// initializes each button
UI.prototype._initBtn = function (toolId, type) {
  var $element = $('<div class="dt-btn">');

  if (!type) { // normal button
    $element.addClass(toolId)
      .data('dt-btn-type', 'tool')
      .data('dt-target-id', toolId);
  } else if (type === 'palette') { // button that links to a subpalette
    $element.data('dt-btn-type', 'palette')
      .data('dt-target-id', toolId.substring(1))
      .addClass('dt-target-'+toolId.substring(1))
      .addClass('dt-link');
  } else if (type === 'toolLink') { // link to tool (ex: selector)
    $element.data('dt-btn-type', 'toolLink')
      .data('dt-target-id', toolId.substring(1))
      .addClass('dt-target-'+toolId.substring(1))
      .addClass('dt-link');
  } else if (type === 'color') {
    $element.data('dt-btn-type', "tool")
      .data('dt-target-id', toolId)
      .addClass(toolId)
      .addClass('dt-target-'+toolId)
      .addClass('dt-btn-color')
      .css('background-color', this.master.tools[toolId].color);
  }
  $('<span>') // for the label
    .appendTo($element);
  return $element;
};

module.exports = UI;<|MERGE_RESOLUTION|>--- conflicted
+++ resolved
@@ -1,24 +1,13 @@
-<<<<<<< HEAD
-var Tool           = require('scripts/tool');
-var SelectionTool  = require('scripts/tools/select-tool');
-var LineTool       = require('scripts/tools/shape-tools/line-tool');
-var BasicShapeTool = require('scripts/tools/shape-tools/basic-shape-tool');
-var FreeDrawTool   = require('scripts/tools/shape-tools/free-draw');
-var TextTool       = require('scripts/tools/shape-tools/text-tool');
-var DeleteTool     = require('scripts/tools/delete-tool');
-var ColorTool      = require('scripts/tools/color-tool');
-var BtnGroup       = require('scripts/ui/btn-group');
-=======
 var Tool                 = require('scripts/tool');
 var SelectionTool        = require('scripts/tools/select-tool');
 var LineTool             = require('scripts/tools/shape-tools/line-tool');
 var BasicShapeTool       = require('scripts/tools/shape-tools/basic-shape-tool');
 var FreeDrawTool         = require('scripts/tools/shape-tools/free-draw');
+var TextTool             = require('scripts/tools/shape-tools/text-tool');
 var DeleteTool           = require('scripts/tools/delete-tool');
 var ColorTool            = require('scripts/tools/color-tool');
 var BtnGroup             = require('scripts/ui/btn-group');
 var generateColorPalette = require('scripts/ui/color-palette');
->>>>>>> 30900c26
 
 function UI (master, selector, options) {
   this.master = master;
@@ -48,12 +37,7 @@
   var palettes = p || {
     shapes: ['-select', 'rect', 'ellipse', 'square', 'circle'],
     lines: ['-select', 'line', 'arrow', 'doubleArrow'],
-<<<<<<< HEAD
     main: ['select', '-lines', '-shapes', 'free', 'text', 'trash']
-    // ,_strokeColor: ['black-stroke']
-=======
-    main: ['select', '-lines', '-shapes', 'free', 'trash']
->>>>>>> 30900c26
   };
   this._initToolUI(palettes); // initialize the palettes and buttons
   this._initColorTools();
